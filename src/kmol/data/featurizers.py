import os
import itertools
<<<<<<< HEAD
=======
import pyximport
>>>>>>> 0bf0d251
from abc import ABCMeta, abstractmethod
from functools import lru_cache, partial
from itertools import chain
from typing import Any, Callable, Dict, List, Optional, Tuple, Union

import random
import numpy as np
import torch
from torch.utils.data import Subset
from rdkit import Chem
from torch_geometric.data import Data as TorchGeometricData
from scipy.stats import bernoulli

from .resources import DataPoint
from ..core.exceptions import FeaturizationError
from ..core.helpers import SuperFactory
from ..core.logger import LOGGER as logging
<<<<<<< HEAD
=======
from ..vendor.openfold.data import templates, data_pipeline, feature_pipeline
from ..vendor.openfold.config import model_config
from ..vendor.openfold.utils.tensor_utils import tensor_tree_map
from ..model.architectures import MsaExtractor
from .loaders import ListLoader
>>>>>>> 0bf0d251

pyximport.install(setup_args={"include_dirs": np.get_include()})
from ..vendor.graphormer import algos  # noqa: E402


class AbstractFeaturizer(metaclass=ABCMeta):
    def __init__(self, inputs: List[str], outputs: List[str], should_cache: bool = False, rewrite: bool = True):
        self._inputs = inputs
        self._outputs = outputs

        self._should_cache = should_cache
        self._rewrite = rewrite

        self.__cache = {}

    @abstractmethod
    def _process(self, data: Any, entry: DataPoint) -> Any:
        raise NotImplementedError

    def __process(self, data: Any, entry: DataPoint) -> Any:
        if self._should_cache:
            if data not in self.__cache:
                self.__cache[data] = self._process(data, entry)

            return self.__cache[data]
        else:
            return self._process(data, entry)

    def run(self, data: DataPoint) -> None:
        try:
            if len(self._inputs) != len(self._outputs):
                raise FeaturizationError("Inputs and mappings must have the same length.")

            for index in range(len(self._inputs)):
                raw_data = data.inputs[self._inputs[index]]
                if self._rewrite:
                    data.inputs.pop(self._inputs[index])

                data.inputs[self._outputs[index]] = self.__process(raw_data, data)
        except (
            FeaturizationError,
            ValueError,
            IndexError,
            AttributeError,
            TypeError,
        ) as e:
            raise FeaturizationError(
                "[WARNING] Could not run featurizer '{}' on '{}' --- {}".format(self.__class__.__name__, data.id_, e)
            )


class AbstractTorchGeometricFeaturizer(AbstractFeaturizer):
    """
    Featurizers preparing data for torch geometric should extend this class
    """

    def _process(self, data: str, entry: DataPoint) -> TorchGeometricData:
        mol = Chem.MolFromSmiles(data)
        if mol is None:
            raise FeaturizationError("Could not featurize entry: [{}]".format(data))

        atom_features = self._get_vertex_features(mol)
        atom_features = torch.FloatTensor(atom_features).view(-1, len(atom_features[0]))

        edge_indices, edge_attributes = self._get_edge_features(mol)
        edge_indices = torch.tensor(edge_indices)
        edge_indices = edge_indices.t().to(torch.long).view(2, -1)
        edge_attributes = torch.FloatTensor(edge_attributes)

        if edge_indices.numel() > 0:  # Sort indices
            permutation = (edge_indices[0] * atom_features.size(0) + edge_indices[1]).argsort()
            edge_indices, edge_attributes = edge_indices[:, permutation], edge_attributes[permutation]

        return TorchGeometricData(x=atom_features, edge_index=edge_indices, edge_attr=edge_attributes, smiles=data)

    def _get_vertex_features(self, mol: Chem.Mol) -> List[List[float]]:
        return [self._featurize_atom(atom) for atom in mol.GetAtoms()]

    def _get_edge_features(self, mol: Chem.Mol) -> Tuple[List[List[int]], List[List[float]]]:
        edge_indices, edge_attributes = [], []
        for bond in mol.GetBonds():
            i = bond.GetBeginAtomIdx()
            j = bond.GetEndAtomIdx()

            edge_indices += [[i, j], [j, i]]
            bond_features = self._featurize_bond(bond)
            edge_attributes += [bond_features, bond_features]

        return edge_indices, edge_attributes

    @abstractmethod
    def _featurize_atom(self, atom: Chem.Atom) -> List[float]:
        raise NotImplementedError

    @abstractmethod
    def _featurize_bond(self, bond: Chem.Bond) -> List[float]:
        raise NotImplementedError


class AbstractDescriptorComputer(metaclass=ABCMeta):
    @abstractmethod
    def run(self, mol: Chem.Mol, entry: DataPoint) -> List[float]:
        raise NotImplementedError


class RdkitDescriptorComputer(AbstractDescriptorComputer):
    def _get_descriptor_calculators(self) -> List[Callable]:
        from rdkit.Chem import Descriptors, Lipinski, Crippen, MolSurf, GraphDescriptors, rdMolDescriptors, QED

        return [
            Descriptors.MolWt,
            Descriptors.NumRadicalElectrons,
            Descriptors.NumValenceElectrons,
            rdMolDescriptors.CalcTPSA,
            MolSurf.LabuteASA,
            GraphDescriptors.BalabanJ,
            Lipinski.RingCount,
            Lipinski.NumAliphaticRings,
            Lipinski.NumSaturatedRings,
            Lipinski.NumRotatableBonds,
            Lipinski.NumHeteroatoms,
            Lipinski.HeavyAtomCount,
            Lipinski.NumHDonors,
            Lipinski.NumHAcceptors,
            Lipinski.NumAromaticRings,
            Crippen.MolLogP,
            QED.qed,
        ]

    def run(self, mol: Chem.Mol, entry: DataPoint) -> List[Union[int, float]]:
        return [featurizer(mol) for featurizer in self._get_descriptor_calculators()]


class MordredDescriptorComputer(AbstractDescriptorComputer):
    def __init__(self):
        from mordred import Calculator, descriptors

        self._calculator = Calculator(descriptors, ignore_3D=True)

    def run(self, mol: Chem.Mol, entry: DataPoint) -> List[Union[int, float]]:
        descriptors = self._calculator(mol)

        return list(descriptors.fill_missing(0))


class DescriptorFeaturizer(AbstractFeaturizer):
    def __init__(
        self,
        inputs: List[str],
        outputs: List[str],
        descriptor_calculator: AbstractDescriptorComputer,
        should_cache: bool = False,
        rewrite: bool = True,
    ):
        super().__init__(inputs, outputs, should_cache, rewrite)
        self._descriptor_calculator = descriptor_calculator

    def _process(self, data: str):
        mol = Chem.MolFromSmiles(data)
        molecule_features = self._descriptor_calculator.run(mol)
        return torch.FloatTensor(molecule_features)


class DatasetDescriptorComputer(AbstractDescriptorComputer):
    def __init__(self, targets: List[str]):
        self.targets = targets

    def run(self, mol: Chem.Mol, entry: DataPoint) -> List[Union[int, float]]:
        return [entry.inputs[target] for target in self.targets]


class CombinedDescriptorComputer(AbstractDescriptorComputer):
    def __init__(self, calculators: List[Dict[str, Any]]):
        self.calculators = [SuperFactory.create(AbstractDescriptorComputer, options) for options in calculators]

    def run(self, mol: Chem.Mol, entry: DataPoint) -> List[Union[int, float]]:
        return list(chain.from_iterable(calculator.run(mol, entry) for calculator in self.calculators))


class GraphFeaturizer(AbstractTorchGeometricFeaturizer):
    """
    Improved featurizer for graph-based models
    """

    DEFAULT_ATOM_TYPES = ["B", "C", "N", "O", "F", "Na", "Si", "P", "S", "Cl", "K", "Br", "I"]

    def __init__(
        self,
        inputs: List[str],
        outputs: List[str],
        descriptor_calculator: AbstractDescriptorComputer,
        allowed_atom_types: Optional[List[str]] = None,
        should_cache: bool = False,
        rewrite: bool = True,
    ):
        super().__init__(inputs, outputs, should_cache, rewrite)

        if allowed_atom_types is None:
            allowed_atom_types = self.DEFAULT_ATOM_TYPES

        self._allowed_atom_types = allowed_atom_types
        self._descriptor_calculator = descriptor_calculator

    def _process(self, data: str, entry: DataPoint) -> TorchGeometricData:
        mol = Chem.MolFromSmiles(data)
        data = super()._process(data=data, entry=entry)

        molecule_features = self._descriptor_calculator.run(mol, entry)
        molecule_features = torch.FloatTensor(molecule_features).view(-1, len(molecule_features))

        data.molecule_features = molecule_features
        return data

    def _featurize_atom(self, atom: Chem.Atom) -> List[float]:
        return list(itertools.chain.from_iterable([featurizer(atom) for featurizer in self._list_atom_featurizers()]))

    def _featurize_bond(self, bond: Chem.Bond) -> List[float]:
        return list(itertools.chain.from_iterable([featurizer(bond) for featurizer in self._list_bond_featurizers()]))

    def _list_atom_featurizers(self) -> List[Callable]:
        # 45 features by default
        from ..vendor.dgllife.utils.featurizers import (
            atom_type_one_hot,
            atom_degree_one_hot,
            atom_implicit_valence_one_hot,
            atom_formal_charge,
            atom_num_radical_electrons,
            atom_hybridization_one_hot,
            atom_is_aromatic,
            atom_total_num_H_one_hot,
        )

        return [
            partial(atom_type_one_hot, allowable_set=self._allowed_atom_types, encode_unknown=True),
            atom_degree_one_hot,
            atom_implicit_valence_one_hot,
            atom_formal_charge,
            atom_num_radical_electrons,
            atom_hybridization_one_hot,
            atom_is_aromatic,
            atom_total_num_H_one_hot,
        ]

    def _list_bond_featurizers(self) -> List[Callable]:
        # 12 features
        from ..vendor.dgllife.utils.featurizers import (
            bond_type_one_hot,
            bond_is_conjugated,
            bond_is_in_ring,
            bond_stereo_one_hot,
        )

        return [bond_type_one_hot, bond_is_conjugated, bond_is_in_ring, bond_stereo_one_hot]


class ChiralGraphFeaturizer(GraphFeaturizer):
    def _list_atom_featurizers(self) -> List[Callable]:
        from ..vendor.dgllife.utils.featurizers import (
            atom_chiral_tag_one_hot,
            atom_chirality_type_one_hot,
            atom_is_chiral_center,
        )

        featurizers = super()._list_atom_featurizers()

        featurizers.extend([atom_chiral_tag_one_hot, atom_chirality_type_one_hot, atom_is_chiral_center])

        return featurizers


class AbstractFingerprintFeaturizer(AbstractFeaturizer):
    """Abstract featurizer for fingerprints"""

    @abstractmethod
    def _process(self, data: Any, entry: DataPoint) -> Union[List[int], np.ndarray]:
        raise NotImplementedError


class CircularFingerprintFeaturizer(AbstractFingerprintFeaturizer):
    """Morgan fingerprint featurizer"""

    def __init__(
        self,
        inputs: List[str],
        outputs: List[str],
        should_cache: bool = False,
        rewrite: bool = True,
        fingerprint_size: int = 2048,
        radius: int = 2,
        use_chirality: bool = False,
    ):
        super().__init__(inputs, outputs, should_cache, rewrite)

        self._fingerprint_size = fingerprint_size
        self._radius = radius
        self._use_chirality = use_chirality

    def _process(self, data: str, entry: DataPoint) -> torch.FloatTensor:
        mol = Chem.MolFromSmiles(data)
        if mol is None:
            raise FeaturizationError("Could not featurize entry: [{}]".format(data))

        return torch.FloatTensor(self._generate_fingerprint(mol))

    @staticmethod
    def generate_fingerprint(mol: Chem.Mol, radius: int, fingerprint_size: int, use_chirality: bool) -> np.ndarray:
        from rdkit.Chem import AllChem

        fingerprint = AllChem.GetMorganFingerprintAsBitVect(
            mol, radius=radius, nBits=fingerprint_size, useChirality=use_chirality
        )

        features = np.zeros(fingerprint_size, dtype=np.uint8)
        features[fingerprint.GetOnBits()] = 1

        return features

    def _generate_fingerprint(self, mol: Chem.Mol) -> np.ndarray:
        return CircularFingerprintFeaturizer.generate_fingerprint(
            mol, self._radius, self._fingerprint_size, self._use_chirality
        )


class CircularFingerprintDescriptorComputer(AbstractDescriptorComputer):
    """Descriptor version of CircularFingperintFeaturizer"""

    def __init__(self, fingerprint_size: int = 2048, radius: int = 2, use_chirality: bool = False):
        self._fingerprint_size = fingerprint_size
        self._radius = radius
        self._use_chirality = use_chirality

    def run(self, mol: Chem.Mol, entry: DataPoint) -> List[Union[int, float]]:
        return list(self._generate_fingerprint(mol))

    def _generate_fingerprint(self, mol: Chem.Mol) -> np.ndarray:
        return CircularFingerprintFeaturizer.generate_fingerprint(
            mol, self._radius, self._fingerprint_size, self._use_chirality
        )


class OneHotEncoderFeaturizer(AbstractFeaturizer):
    """One-Hot encode a single string"""

    def __init__(
        self, inputs: List[str], outputs: List[str], classes: List[str], should_cache: bool = False, rewrite: bool = True
    ):
        super().__init__(inputs, outputs, should_cache, rewrite)

        self._classes = classes

    def _process(self, data: str, entry: DataPoint) -> torch.FloatTensor:
        features = np.zeros(len(self._classes))
        features[self._classes.index(data)] = 1

        return torch.FloatTensor(features)


class TokenFeaturizer(AbstractFeaturizer):
    """Similar to the one-hot encoder, but will tokenize a whole sentence."""

    def __init__(
        self,
        inputs: List[str],
        outputs: List[str],
        vocabulary: List[str],
        max_length: int,
        separator: str = "",
        should_cache: bool = False,
        rewrite: bool = True,
    ):
        super().__init__(inputs, outputs, should_cache, rewrite)

        self._vocabulary = vocabulary
        self._separator = separator
        self._max_length = max_length

    def _process(self, data: str, entry: DataPoint) -> torch.FloatTensor:
        tokens = data.split(self._separator) if self._separator else [character for character in data]
        features = np.zeros((self._max_length, len(self._vocabulary)))

        for index, token in enumerate(tokens):
            if index == self._max_length:
                logging.warning("[CAUTION] Input is out of bounds. Features will be trimmed. --- {}".format(data))
                break

            features[index][self._vocabulary.index(token)] = 1

        return torch.FloatTensor(features)


class BagOfWordsFeaturizer(AbstractFeaturizer):
    def __init__(
        self,
        inputs: List[str],
        outputs: List[str],
        vocabulary: List[str],
        max_length: int,
        should_cache: bool = False,
        rewrite: bool = True,
    ):

        super().__init__(inputs, outputs, should_cache, rewrite)
        self._vocabulary = self._get_combinations(vocabulary, max_length)
        self._max_length = max_length

    def _get_combinations(self, vocabulary: List[str], max_length: int) -> List[str]:
        combinations = []

        for length in range(1, max_length + 1):
            for variation in itertools.product(vocabulary, repeat=length):
                combinations.append("".join(variation))

        return combinations

    def _process(self, data: str, entry: DataPoint) -> torch.FloatTensor:
        sample = dict.fromkeys(self._vocabulary, 0)

        for length in range(1, self._max_length + 1):
            for start_index in range(0, len(data) - length + 1):
                sample[data[start_index : start_index + length]] += 1

        return torch.FloatTensor(list(sample.values()))


class PerturbedBagOfWordsFeaturizer(BagOfWordsFeaturizer):
    def __init__(
        self,
        inputs: List[str],
        outputs: List[str],
        vocabulary: List[str],
        max_length: int,
        should_cache: bool = False,
        rewrite: bool = True,
        perturbation: bool = False,
        bernoulli_prob: float = 0.2,
    ):

        super().__init__(inputs, outputs, vocabulary, max_length, should_cache, rewrite)
        self._original_vocabulary = vocabulary
        self._perturbation = perturbation
        self._bernoulli_prob = bernoulli_prob

    def _perturb(self, data: str) -> str:
        bern = bernoulli(self._bernoulli_prob)
        bern_seq = bern.rvs(len(data))
        l_data = list(data)
        for i in range(len(data)):
            if bern_seq[i]:
                l_data[i] = random.choice(self._original_vocabulary)
        return "".join(l_data)

    def _process(self, data: str, entry: DataPoint) -> torch.FloatTensor:
        if self._perturbation:
            data = self._perturb(data)

        sample = dict.fromkeys(self._vocabulary, 0)

        for length in range(1, self._max_length + 1):
            for start_index in range(0, len(data) - length + 1):
                sample[data[start_index : start_index + length]] += 1

        return torch.FloatTensor(list(sample.values()))


class FASTAFeaturizer(BagOfWordsFeaturizer):
    def _process(self, data: str, entry: DataPoint) -> torch.FloatTensor:
        data = data.split("\n")[-1]
        return super()._process(data, entry)


class TransposeFeaturizer(AbstractFeaturizer):
    def _process(self, data: torch.Tensor, entry: DataPoint) -> torch.Tensor:
        return data.transpose(-1, -2)


class FixedFeaturizer(AbstractFeaturizer):
    def __init__(self, inputs: List[str], outputs: List[str], value: float, should_cache: bool = False, rewrite: bool = True):
        super().__init__(inputs, outputs, should_cache, rewrite)
        self._value = value

    def _process(self, data: float, entry: DataPoint) -> float:
        return round(data / self._value, 8)


class ConverterFeaturizer(AbstractFeaturizer):
    def __init__(
        self,
        inputs: List[str],
        outputs: List[str],
        source_format: str,
        target_format: str,
        should_cache: bool = False,
        rewrite: bool = True,
    ):
        super().__init__(inputs, outputs, should_cache, rewrite)

        self._source_format = source_format
        self._target_format = target_format

        from openbabel import pybel

        self._pybel = pybel

    def _process(self, data: str, entry: DataPoint) -> str:
        return self._pybel.readstring(self._source_format, data).write(self._target_format).strip()


class MsaFeaturizer(AbstractFeaturizer):
    def __init__(
        self,
        inputs: List[str],
        outputs: List[str],
        sequence_column: str,
        template_mmcif_dir: str,
        precompute_alignment_dir: str,
        crop_size: int,
        name_config: str = None,
        should_cache: bool = False,
        rewrite: bool = True,
        msa_extrator_cfg: Dict = None,
    ):
        """
        @param template_mmcif_dir: path to alphafold templates usually in alphafold_dataset/pdb_mmcif/mmcif_files/
        @param precompute_alignment_dir: path to the output os the GenerateMSA script dir, folder containing the alignment for all the proteins.
        @param crop_size: Size of the protein sequence after preprocessing.
        @param name_config: Name of the openfold configuration to load
            One can view the various possible name in
            `src/kmol/vendor/openfold/config.py` in the method `model_config`
        @param msa_extrator_cfg: Config for MsaExtractor model.
        """

        super().__init__(inputs, outputs, should_cache, rewrite)

        self.msa_extrator_cfg = msa_extrator_cfg
        if msa_extrator_cfg is not None:
            assert not msa_extrator_cfg.get("finetune", False), "In featurizer mode the extractor can't be finetune"
            self.msa_extrator = MsaExtractor(**msa_extrator_cfg)
            self.msa_extrator.eval()

        if msa_extrator_cfg is not None:
            self.config = self.msa_extrator.cfg
        else:
            self.config = model_config(name_config)

        self.config.data.predict.crop_size = crop_size

        template_featurizer = templates.TemplateHitFeaturizer(
            mmcif_dir=template_mmcif_dir, max_template_date="2022-11-03", max_hits=4, kalign_binary_path=""
        )

        self.data_processor = data_pipeline.DataPipeline(
            template_featurizer=template_featurizer,
        )
        self.sequence_column = sequence_column
        self.alignment_dir = precompute_alignment_dir

    def generate_feature_dict(
        self,
        tags,
        seqs,
    ):
        tmp_fasta_path = os.path.join("/tmp/", f"tmp_{os.getpid()}.fasta")
        if len(seqs) == 1:
            tag = tags[0]
            seq = seqs[0]
            with open(tmp_fasta_path, "w") as fp:
                fp.write(f">{tag}\n{seq}")

            local_alignment_dir = os.path.join(self.alignment_dir, tag)
            feature_dict = self.data_processor.process_fasta(fasta_path=tmp_fasta_path, alignment_dir=local_alignment_dir)
        else:
            with open(tmp_fasta_path, "w") as fp:
                fp.write("\n".join([f">{tag}\n{seq}" for tag, seq in zip(tags, seqs)]))
            feature_dict = self.data_processor.process_multiseq_fasta(
                fasta_path=tmp_fasta_path,
                super_alignment_dir=self.alignment_dir,
            )

        # Remove temporary FASTA file
        os.remove(tmp_fasta_path)

        return feature_dict

    def _process(self, data, entry: DataPoint):
        sequence = entry.inputs.pop(self.sequence_column)
        feature_dict = self.generate_feature_dict(tags=[data], seqs=[sequence])
        self.feature_processor = feature_pipeline.FeaturePipeline(self.config.data)
        processed_feature_dict = self.feature_processor.process_features(
            feature_dict,
            mode="predict",
        )

        if self.msa_extrator_cfg is not None:
            features = []
            with torch.no_grad():
                for i in range(processed_feature_dict["aatype"].shape[-1]):
                    fetch_cur_batch = lambda t: t[..., i].unsqueeze(0)  # noqa: E731
                    features.append(self.msa_extrator(tensor_tree_map(fetch_cur_batch, processed_feature_dict)))
                return features
        return processed_feature_dict

    def compute_unique_dataset_to_cache(self, loader: ListLoader):
        """
        Return a unique set of protein to cache in the featurizer.
        """
        data_source = loader._dataset
        data_source.pop("index")
        data_source = loader._dataset.reset_index()
        unique_indices = list(data_source.groupby(self.sequence_column).apply(lambda x: x.iloc[0]).loc[:, "index"].values)
        return Subset(loader, unique_indices)


class GraphormerFeaturizer(GraphFeaturizer):
    """
    Converts graph features into a format supported by Graphormer:
    """

    def __init__(
        self,
        inputs: List[str],
        outputs: List[str],
        allowed_atom_types: Optional[List[str]] = None,
        should_cache: bool = False,
        rewrite: bool = True,
    ):
        super(GraphFeaturizer, self).__init__(inputs, outputs, should_cache, rewrite)

        if allowed_atom_types is None:
            allowed_atom_types = self.DEFAULT_ATOM_TYPES

        self._allowed_atom_types = allowed_atom_types

    def _process(self, data: str, entry: DataPoint) -> torch.FloatTensor:
        data = super(GraphFeaturizer, self)._process(data=data, entry=entry)
        return self._preprocess_item(data)

    def _convert_to_single_emb(self, x, offset: int = 512):
        feature_num = x.size(1) if len(x.size()) > 1 else 1
        feature_offset = 1 + torch.arange(0, feature_num * offset, offset, dtype=torch.long)
        x = x + feature_offset
        return x

    def _list_atom_featurizers(self) -> List[Callable]:
        # 45 features by default
        from ..vendor.dgllife.utils.featurizers import atom_type_one_hot

        return [partial(atom_type_one_hot, allowable_set=self._allowed_atom_types, encode_unknown=True)]

    def _list_bond_featurizers(self) -> List[Callable]:
        # 12 features
        from ..vendor.dgllife.utils.featurizers import bond_type_one_hot

        return [bond_type_one_hot]

    @lru_cache
    def _preprocess_item(self, item):
        edge_attr, edge_index, x = item.edge_attr.long(), item.edge_index, item.x
        N = item.num_nodes
        if len(edge_attr) == 0:
            edge_attr = torch.zeros([N, 1]).long()
            edge_index = torch.zeros([2, N]).long()

        # if N <= 1:
        #     raise FeaturizationError("Molecule : [{}]".format(item))
        x = torch.argmax(item.x, 1)
        x = self._convert_to_single_emb(x.reshape(1, -1).t())

        # node adj matrix [N, N] bool
        adj = torch.zeros([N, N], dtype=torch.bool)
        adj[edge_index[0, :], edge_index[1, :]] = True

        # edge feature here
        edge_attr = torch.argmax(edge_attr, 1)
        if len(edge_attr.size()) == 1:
            edge_attr = edge_attr[:, None]
        attn_edge_type = torch.zeros([N, N, edge_attr.shape[1]], dtype=torch.long)
        attn_edge_type[edge_index[0].long(), edge_index[1].long()] = self._convert_to_single_emb(edge_attr) + 1

        shortest_path_result, path = algos.floyd_warshall(adj.numpy())
        max_dist = np.amax(shortest_path_result)
        edge_input = algos.gen_edge_input(max_dist, path, attn_edge_type.numpy())
        spatial_pos = torch.from_numpy((shortest_path_result)).long()
        attn_bias = torch.zeros([N + 1, N + 1], dtype=torch.float)  # with graph token

        # combine
        item.x = x.long()
        item.adj = adj
        item.attn_bias = attn_bias
        item.attn_edge_type = attn_edge_type
        item.spatial_pos = spatial_pos
        item.in_degree = adj.long().sum(dim=1).view(-1)
        item.out_degree = item.in_degree  # for undirected graph
        item.edge_input = torch.from_numpy(edge_input).long()

        return item

    def reverse(self, data: DataPoint) -> None:
        pass<|MERGE_RESOLUTION|>--- conflicted
+++ resolved
@@ -1,9 +1,6 @@
 import os
 import itertools
-<<<<<<< HEAD
-=======
 import pyximport
->>>>>>> 0bf0d251
 from abc import ABCMeta, abstractmethod
 from functools import lru_cache, partial
 from itertools import chain
@@ -21,14 +18,11 @@
 from ..core.exceptions import FeaturizationError
 from ..core.helpers import SuperFactory
 from ..core.logger import LOGGER as logging
-<<<<<<< HEAD
-=======
 from ..vendor.openfold.data import templates, data_pipeline, feature_pipeline
 from ..vendor.openfold.config import model_config
 from ..vendor.openfold.utils.tensor_utils import tensor_tree_map
 from ..model.architectures import MsaExtractor
 from .loaders import ListLoader
->>>>>>> 0bf0d251
 
 pyximport.install(setup_args={"include_dirs": np.get_include()})
 from ..vendor.graphormer import algos  # noqa: E402
