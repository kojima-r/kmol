--- conflicted
+++ resolved
@@ -1,9 +1,5 @@
 import json
 import yaml
-<<<<<<< HEAD
-=======
-import logging
->>>>>>> be217a38
 import os
 from collections import defaultdict
 from copy import deepcopy
@@ -91,14 +87,8 @@
         with open(Path(self.output_path) / "config.yaml", 'w') as file:
             yaml.dump(self.__dict__, file, indent = 4)
 
-<<<<<<< HEAD
         logging.add_file_log(Path(self.output_path))
         logging.stdout_handler.setLevel(self.log_level.upper())
-
-=======
-        logging.basicConfig(format=self.log_format, level=self.log_level.upper())
-        
->>>>>>> be217a38
         if getattr(self, "observers") is None:
             setattr(self, "observers", {})
 
